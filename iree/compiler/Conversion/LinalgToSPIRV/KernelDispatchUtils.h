// Copyright 2020 Google LLC
//
// Licensed under the Apache License, Version 2.0 (the "License");
// you may not use this file except in compliance with the License.
// You may obtain a copy of the License at
//
//      https://www.apache.org/licenses/LICENSE-2.0
//
// Unless required by applicable law or agreed to in writing, software
// distributed under the License is distributed on an "AS IS" BASIS,
// WITHOUT WARRANTIES OR CONDITIONS OF ANY KIND, either express or implied.
// See the License for the specific language governing permissions and
// limitations under the License.

//===- KernelDispatchUtils.h - Utilities for generating dispatch info -----===//
//
// This file declares utility functions that can be used to create information
// the dispatch on the host side needs to execute an entry point function, like
// the number of workgroups to use for launch, etc.
//
//===----------------------------------------------------------------------===//

#ifndef IREE_COMPILER_CONVERSION_LINALGTOSPIRV_KERNELDISPATCHUTILS_H_
#define IREE_COMPILER_CONVERSION_LINALGTOSPIRV_KERNELDISPATCHUTILS_H_

#include <array>

<<<<<<< HEAD
=======
#include "iree/compiler/Conversion/Common/LaunchConfig.h"
>>>>>>> 1f86f0ef
#include "iree/compiler/Conversion/LinalgToSPIRV/CodeGenOptionUtils.h"
#include "llvm/ADT/SmallVector.h"
#include "llvm/ADT/StringMap.h"
#include "llvm/Support/FormatVariadic.h"
#include "mlir/Dialect/Linalg/Analysis/DependenceAnalysis.h"
#include "mlir/Dialect/Linalg/IR/LinalgOps.h"
#include "mlir/IR/Function.h"
#include "mlir/IR/Operation.h"
#include "mlir/IR/PatternMatch.h"
#include "mlir/IR/Types.h"
#include "mlir/IR/Value.h"
#include "mlir/Support/LLVM.h"
#include "mlir/Support/LogicalResult.h"

namespace mlir {
namespace iree_compiler {
<<<<<<< HEAD

/// Store the tile sizes to use at different levels of tiling as a vector of
/// vectors.
/// - First level tiling maps to workgroups.
/// - Second level tiling maps to subgroups.
using TileSizesListType = SmallVector<SmallVector<int64_t, 4>, 1>;

/// Based on the linalg operations in a dispatch region, the number of levels of
/// tiling, the tile sizes needed, the workgroup size, etc. need to be
/// decided. These parameters are called `LaunchConfig`. This class implements
/// one heuristic to compute these for the different linalg operations on
/// buffers. This can be adapted later to support multiple configurations that
/// can be picked based on device information/problem size information. It
/// exposes the information needed by the codegenerators, and hides the
/// implementation from the rest of the pipeline.
class LaunchConfig {
 public:
  LaunchConfig() : workgroupSize({1, 1, 1}), numSubgroups({1, 1, 1}) {}

  /// Given the sequence of `linalgOps` (and `options`), decide the launch
  /// configuration by deciding
  /// - the number of levels of tiling,
  /// - tile sizes for each level,
  /// - the workgroup size, and
  /// - number of subgroups to use.
  LogicalResult init(MLIRContext *context,
                     const linalg::LinalgDependenceGraph &dependenceGraph,
                     const SPIRVCodegenOptions &options,
                     ArrayRef<linalg::LinalgOp> linalgOps);

  /// Remove attributed added to operations for retrieving tile size
  /// information.
  void finalize(FuncOp funcOp);

  /// Gets the tile size computed for an operation at all levels.
  TileSizesListType getTileSizes(Operation *op) const {
    auto key = getKey(op);
    if (!key) return {};
    auto it = tileSizes.find(*key);
    return it->second;
  }

  /// Gets the tile size computed for an operation for an level.
  ArrayRef<int64_t> getTileSizes(Operation *op, size_t level) const {
    auto key = getKey(op);
    if (!key) return {};
    auto it = tileSizes.find(*key);
    if (it == tileSizes.end() || level >= it->second.size()) return {};
    return it->second[level];
  }
=======
>>>>>>> 1f86f0ef

Optional<LaunchConfig> initGPULaunchConfig(
    MLIRContext *context, const linalg::LinalgDependenceGraph &dependenceGraph,
    const SPIRVCodegenOptions &options, ArrayRef<linalg::LinalgOp> linalgOps);

/// Returns the size of instruction in `vector` dialect that maps directly to
/// the hardware.
Optional<SmallVector<int64_t, 4>> getNativeVectorSize(Operation *op);

}  // namespace iree_compiler
}  // namespace mlir

#endif  // IREE_COMPILER_CONVERSION_LINALGTOSPIRV_DISPATCHUTILS_H_<|MERGE_RESOLUTION|>--- conflicted
+++ resolved
@@ -25,10 +25,7 @@
 
 #include <array>
 
-<<<<<<< HEAD
-=======
 #include "iree/compiler/Conversion/Common/LaunchConfig.h"
->>>>>>> 1f86f0ef
 #include "iree/compiler/Conversion/LinalgToSPIRV/CodeGenOptionUtils.h"
 #include "llvm/ADT/SmallVector.h"
 #include "llvm/ADT/StringMap.h"
@@ -45,59 +42,6 @@
 
 namespace mlir {
 namespace iree_compiler {
-<<<<<<< HEAD
-
-/// Store the tile sizes to use at different levels of tiling as a vector of
-/// vectors.
-/// - First level tiling maps to workgroups.
-/// - Second level tiling maps to subgroups.
-using TileSizesListType = SmallVector<SmallVector<int64_t, 4>, 1>;
-
-/// Based on the linalg operations in a dispatch region, the number of levels of
-/// tiling, the tile sizes needed, the workgroup size, etc. need to be
-/// decided. These parameters are called `LaunchConfig`. This class implements
-/// one heuristic to compute these for the different linalg operations on
-/// buffers. This can be adapted later to support multiple configurations that
-/// can be picked based on device information/problem size information. It
-/// exposes the information needed by the codegenerators, and hides the
-/// implementation from the rest of the pipeline.
-class LaunchConfig {
- public:
-  LaunchConfig() : workgroupSize({1, 1, 1}), numSubgroups({1, 1, 1}) {}
-
-  /// Given the sequence of `linalgOps` (and `options`), decide the launch
-  /// configuration by deciding
-  /// - the number of levels of tiling,
-  /// - tile sizes for each level,
-  /// - the workgroup size, and
-  /// - number of subgroups to use.
-  LogicalResult init(MLIRContext *context,
-                     const linalg::LinalgDependenceGraph &dependenceGraph,
-                     const SPIRVCodegenOptions &options,
-                     ArrayRef<linalg::LinalgOp> linalgOps);
-
-  /// Remove attributed added to operations for retrieving tile size
-  /// information.
-  void finalize(FuncOp funcOp);
-
-  /// Gets the tile size computed for an operation at all levels.
-  TileSizesListType getTileSizes(Operation *op) const {
-    auto key = getKey(op);
-    if (!key) return {};
-    auto it = tileSizes.find(*key);
-    return it->second;
-  }
-
-  /// Gets the tile size computed for an operation for an level.
-  ArrayRef<int64_t> getTileSizes(Operation *op, size_t level) const {
-    auto key = getKey(op);
-    if (!key) return {};
-    auto it = tileSizes.find(*key);
-    if (it == tileSizes.end() || level >= it->second.size()) return {};
-    return it->second[level];
-  }
-=======
->>>>>>> 1f86f0ef
 
 Optional<LaunchConfig> initGPULaunchConfig(
     MLIRContext *context, const linalg::LinalgDependenceGraph &dependenceGraph,
